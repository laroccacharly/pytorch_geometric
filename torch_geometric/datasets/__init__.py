from .karate import KarateClub
from .tu_dataset import TUDataset
from .gnn_benchmark_dataset import GNNBenchmarkDataset
from .planetoid import Planetoid
from .citation_full import CitationFull, CoraFull
from .coauthor import Coauthor
from .amazon import Amazon
from .ppi import PPI
from .reddit import Reddit
from .flickr import Flickr
from .yelp import Yelp
from .qm7 import QM7b
from .qm9 import QM9
from .zinc import ZINC
from .molecule_net import MoleculeNet
from .entities import Entities
from .ged_dataset import GEDDataset
from .mnist_superpixels import MNISTSuperpixels
from .faust import FAUST
from .dynamic_faust import DynamicFAUST
from .shapenet import ShapeNet
from .modelnet import ModelNet
from .coma import CoMA
from .shrec2016 import SHREC2016
from .tosca import TOSCA
from .pcpnet_dataset import PCPNetDataset
from .s3dis import S3DIS
from .geometry import GeometricShapes
from .bitcoin_otc import BitcoinOTC
from .icews import ICEWS18
from .gdelt import GDELT
from .willow_object_class import WILLOWObjectClass
from .dbp15k import DBP15K
from .pascal import PascalVOCKeypoints
from .pascal_pf import PascalPF
from .snap_dataset import SNAPDataset
from .suite_sparse import SuiteSparseMatrixCollection
from .particle import TrackMLParticleTrackingDataset
from .aminer import AMiner
from .word_net import WordNet18
from .wikics import WikiCS
from .webkb import WebKB
<<<<<<< HEAD
from .jodie import JODIEDataset
=======
from .wikipedia_network import WikipediaNetwork
from .actor import Actor
>>>>>>> 838f5bcf

__all__ = [
    'KarateClub',
    'TUDataset',
    'GNNBenchmarkDataset',
    'Planetoid',
    'CitationFull',
    'CoraFull',
    'Coauthor',
    'Amazon',
    'PPI',
    'Reddit',
    'Flickr',
    'Yelp',
    'QM7b',
    'QM9',
    'ZINC',
    'MoleculeNet',
    'Entities',
    'GEDDataset',
    'MNISTSuperpixels',
    'FAUST',
    'DynamicFAUST',
    'ShapeNet',
    'ModelNet',
    'CoMA',
    'SHREC2016',
    'TOSCA',
    'PCPNetDataset',
    'S3DIS',
    'GeometricShapes',
    'BitcoinOTC',
    'ICEWS18',
    'GDELT',
    'DBP15K',
    'WILLOWObjectClass',
    'PascalVOCKeypoints',
    'PascalPF',
    'SNAPDataset',
    'SuiteSparseMatrixCollection',
    'TrackMLParticleTrackingDataset',
    'AMiner',
    'WordNet18',
    'WikiCS',
    'WebKB',
<<<<<<< HEAD
    'JODIEDataset',
]
=======
    'WikipediaNetwork',
    'Actor',
]

classes = __all__
>>>>>>> 838f5bcf
<|MERGE_RESOLUTION|>--- conflicted
+++ resolved
@@ -40,12 +40,9 @@
 from .word_net import WordNet18
 from .wikics import WikiCS
 from .webkb import WebKB
-<<<<<<< HEAD
-from .jodie import JODIEDataset
-=======
 from .wikipedia_network import WikipediaNetwork
 from .actor import Actor
->>>>>>> 838f5bcf
+from .jodie import JODIEDataset
 
 __all__ = [
     'KarateClub',
@@ -91,13 +88,9 @@
     'WordNet18',
     'WikiCS',
     'WebKB',
-<<<<<<< HEAD
+    'WikipediaNetwork',
+    'Actor',
     'JODIEDataset',
 ]
-=======
-    'WikipediaNetwork',
-    'Actor',
-]
 
-classes = __all__
->>>>>>> 838f5bcf
+classes = __all__